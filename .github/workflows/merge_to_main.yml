---
name: Bump version on merge to main
on:
  pull_request:
    types:
      - closed
    branches:
      - main

permissions:
  contents: read
  packages: write
  id-token: write
  pull-requests: write
  issues: write
  statuses: write
  checks: write
  deployments: write
  repository-projects: write

jobs:
  set_env:
    runs-on: ubuntu-latest
    outputs:
      repo: ${{ steps.setenv.outputs.repo }}
      release: ${{ steps.setenv.outputs.release }}
    steps:
      - name: Set environment variables
        id: setenv
        run: |
          echo "repo=${GITHUB_REPOSITORY#*/}" >> $GITHUB_OUTPUT
          echo "release=${GITHUB_SHA}" >> $GITHUB_OUTPUT

  build-api-server:
    needs: set_env
    if: github.event.pull_request.merged == true
    runs-on: ubuntu-22.04
    permissions:
      contents: write
      packages: write
    outputs:
      tag: ${{ steps.bump_version.outputs.new_tag }}
    steps:
    - uses: actions/checkout@v4
      with:
        ref: ${{ github.event.pull_request.merge_commit_sha }}
        fetch-depth: '0'

    - name: Bump version and push tag
      id: bump_version
      uses: anothrNick/github-tag-action@v1
      env:
        GITHUB_TOKEN: ${{ secrets.GITHUB_TOKEN }} # if you don't want to set write permissions use a PAT token
        TAG_PREFIX: v
        PRERELEASE: false

    - name: Output new tag
      uses: actions/checkout@v4

    - name: login to GitHub Container Registry
      uses: docker/login-action@v3
      with:
        registry: ghcr.io
        username: ${{ github.actor }}
        password: ${{ secrets.GITHUB_TOKEN }}

    - name: Build and push api-server image
      uses: docker/build-push-action@v6
      with:
        context: api-server
        file: api-server/Dockerfile
        push: true
        tags: ghcr.io/${{ github.actor }}/${{ needs.set_env.outputs.repo }}/api-server:${{ steps.bump_version.outputs.new_tag }}
<<<<<<< HEAD

  build-static-webserver:
    needs: set_env
    if: github.event.pull_request.merged == true
    runs-on: ubuntu-22.04
    permissions:
      contents: write
      packages: write
    outputs:
      tag: ${{ steps.bump_version.outputs.new_tag }}
    steps:
    - uses: actions/checkout@v4
      with:
        ref: ${{ github.event.pull_request.merge_commit_sha }}
        fetch-depth: '0'

    - name: Bump version and push tag
      id: bump_version
      uses: anothrNick/github-tag-action@v1
      env:
        GITHUB_TOKEN: ${{ secrets.GITHUB_TOKEN }} # if you don't want to set write permissions use a PAT token
        TAG_PREFIX: v
        PRERELEASE: false

    - name: Output new tag
      uses: actions/checkout@v4

    - name: login to GitHub Container Registry
      uses: docker/login-action@v3
      with:
        registry: ghcr.io
        username: ${{ github.actor }}
        password: ${{ secrets.GITHUB_TOKEN }}

=======
>>>>>>> a1a51a59

    - name: Build and push static-webserver image
      uses: docker/build-push-action@v6
      with:
        context: static-webserver
        file: static-webserver/Dockerfile
        push: true
        tags: ghcr.io/${{ github.actor }}/${{ needs.set_env.outputs.repo }}/static-webserver:${{ steps.bump_version.outputs.new_tag }}

  build-reverse-proxy:
    needs: set_env
    if: github.event.pull_request.merged == true
    runs-on: ubuntu-22.04
    permissions:
      contents: write
      packages: write
    outputs:
      tag: ${{ steps.bump_version.outputs.new_tag }}
    steps:
    - uses: actions/checkout@v4
      with:
        ref: ${{ github.event.pull_request.merge_commit_sha }}
        fetch-depth: '0'

    - name: Bump version and push tag
      id: bump_version
      uses: anothrNick/github-tag-action@v1
      env:
        GITHUB_TOKEN: ${{ secrets.GITHUB_TOKEN }} # if you don't want to set write permissions use a PAT token
        TAG_PREFIX: v
        PRERELEASE: false

    - name: Output new tag
      uses: actions/checkout@v4

    - name: login to GitHub Container Registry
      uses: docker/login-action@v3
      with:
        registry: ghcr.io
        username: ${{ github.actor }}
        password: ${{ secrets.GITHUB_TOKEN }}

    - name: Build and push reverse-proxy image
      uses: docker/build-push-action@v3
      with:
        context: reverse-proxy
        file: reverse-proxy/Dockerfile
        push: true
        tags: ghcr.io/${{ github.actor }}/${{ needs.set_env.outputs.repo }}/reverse-proxy:${{ steps.bump_version.outputs.new_tag }}

<|MERGE_RESOLUTION|>--- conflicted
+++ resolved
@@ -71,7 +71,6 @@
         file: api-server/Dockerfile
         push: true
         tags: ghcr.io/${{ github.actor }}/${{ needs.set_env.outputs.repo }}/api-server:${{ steps.bump_version.outputs.new_tag }}
-<<<<<<< HEAD
 
   build-static-webserver:
     needs: set_env
@@ -105,9 +104,6 @@
         registry: ghcr.io
         username: ${{ github.actor }}
         password: ${{ secrets.GITHUB_TOKEN }}
-
-=======
->>>>>>> a1a51a59
 
     - name: Build and push static-webserver image
       uses: docker/build-push-action@v6
